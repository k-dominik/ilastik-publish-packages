#!/usr/bin/env python
# PYTHON_ARGCOMPLETE_OK
import os
from os.path import basename, splitext, abspath, exists, dirname, normpath
from pathlib import Path
import sys
import argparse
import subprocess
import platform
import json
import tempfile
import yaml
import textwrap
import datetime

try:
    import argcomplete
    from argcomplete.completers import FilesCompleter
    ENABLE_TAB_COMPLETION = True
except:
    # See --help text for instructions.
    ENABLE_TAB_COMPLETION = False


# See _init_globals(), below
CONDA_PLATFORM = None
PLATFORM_STR = None
BUILD_PKG_DIR = None

# Disable git pager for log messages, etc.
os.environ['GIT_PAGER'] = ''

def parse_cmdline_args():
    """
    Parse the user's command-lines, with support for tab-completion.
    """
    bashrc = '~/.bashrc'
    if os.path.exists(os.path.expanduser('~/.bash_profile')):
        bashrc = '~/.bash_profile'

    prog_name = sys.argv[0]
    if prog_name[0] not in ('.', '/'):
        prog_name = './' + prog_name

    help_epilog = textwrap.dedent(f"""\
        --------------------------------------------------------------------
        To activate command-line tab-completion, run the following commands:

        conda install argcomplete
        echo 'eval "$(register-python-argcomplete {prog_name} -s bash)"' >> {bashrc}

        ...and run this script directly as "{prog_name}", not "python {prog_name}"
        --------------------------------------------------------------------
        """)

    parser = argparse.ArgumentParser(
        epilog=help_epilog, formatter_class=argparse.RawDescriptionHelpFormatter)
    parser.add_argument('-l', '--list', action='store_true',
                        help='List the recipe names in the specs file')
    specs_path_arg = parser.add_argument(
        'recipe_specs_path', help='Path to a recipe specs YAML file')
    selection_arg = parser.add_argument(
        'selected_recipes', nargs='*', help='Which recipes to process (Default: process all)')

    parser.add_argument(
        '--start-from', default='', help='Recipe name to start from building recipe specs in YAML file.')

    if ENABLE_TAB_COMPLETION:
        def complete_recipe_selection(prefix, action, parser, parsed_args):
            specs_file_contents = yaml.load(
                open(parsed_args.recipe_specs_path, 'r'))
            recipe_specs = specs_file_contents["recipe-specs"]
            names = (spec['name'] for spec in recipe_specs)
            return filter(lambda name: name.startswith(prefix), names)

        specs_path_arg.completer = FilesCompleter(
            ('.yml', '.yaml'), directories=False)
        selection_arg.completer = complete_recipe_selection
        argcomplete.autocomplete(parser)

    args = parser.parse_args()
    return args


def main():
    start_time = datetime.datetime.now()
    args = parse_cmdline_args()
    _init_globals()

    specs_file_contents = yaml.load(open(args.recipe_specs_path, 'r'))

    # Read the 'shared-config' section
    shared_config = specs_file_contents["shared-config"]
    expected_shared_config_keys = [
        'pinned-versions', 'source-channels', 'destination-channel', 'repo-cache-dir']
    assert set(shared_config.keys()) == set(expected_shared_config_keys), \
        f"shared-config section is missing expected keys or has too many.  Expected: {expected_shared_config_keys}"

    # make path to config file absolute:
    pin_specs_path = os.path.abspath(shared_config['pinned-versions'])

    # Convenience member
    shared_config['source-channel-string'] = ' '.join(
        [f'-c {ch}' for ch in shared_config['source-channels']])

    # Overwrite repo-cache-dir with an absolute path
    # Path is given relative to the specs file directory.
    if not shared_config['repo-cache-dir'].startswith('/'):
        specs_dir = Path(dirname(abspath(args.recipe_specs_path)))
        shared_config['repo-cache-dir'] = Path(
            normpath(specs_dir / shared_config['repo-cache-dir']))

    os.makedirs(shared_config['repo-cache-dir'], exist_ok=True)

    selected_recipe_specs = get_selected_specs(
        args,
        specs_file_contents["recipe-specs"])

    if args.list:
        print_recipe_list(selected_recipe_specs)
        sys.exit(0)

    result = {
        'found': [],
        'built': [],
        'start_time': start_time.isoformat(timespec='seconds'),
        'args': vars(args)
    }

    script_path = os.path.abspath(os.path.split(__file__)[0])
    result_file = os.path.join(script_path, f"{start_time.strftime('%Y%m%d-%H%M%S')}_build_out.yaml")
    for spec in selected_recipe_specs:
<<<<<<< HEAD
        build_and_upload_recipe(spec, shared_config, pin_specs_path)
=======
        status = build_and_upload_recipe(spec, shared_config)
        for k, v in status.items():
            result[k].append(v)
        with open(result_file, 'w') as f:
            yaml.dump(result, f, default_flow_style=False)

    end_time = datetime.datetime.now()
    result['end_time'] = end_time.isoformat(timespec='seconds')
    result['duration'] = str(end_time - start_time)
    with open(result_file, 'w') as f:
        yaml.dump(result, f, default_flow_style=False)
>>>>>>> a6dae206

    print("--------")
    print(f"DONE, Result written to {result_file}")
    print("--------")
    print("Summary:")
    print(yaml.dump(result, default_flow_style=False))


def _init_globals():
    """
    We initialize globals in this function, AFTER argcomplete is used.
    (Using subprocess interferes with argcomplete.)
    """
    global CONDA_PLATFORM
    global BUILD_PKG_DIR
    global PLATFORM_STR

    CONDA_PLATFORM = {'Darwin': 'osx-64',
                      'Linux': 'linux-64',
                      'Windows': 'win-64'}[platform.system()]
    PLATFORM_STR = CONDA_PLATFORM.replace('-64', '')

    # There's probably some proper way to obtain BUILD_PKG_DIR
    # via the conda.config python API, but I can't figure it out.
    CONDA_ROOT = Path(subprocess.check_output(
        'conda info --root', shell=True).rstrip().decode())
    BUILD_PKG_DIR = CONDA_ROOT / 'conda-bld'


def print_recipe_list(recipe_specs):
    max_name = max(len(spec['name']) for spec in recipe_specs)
    for spec in recipe_specs:
        print(
            f"{spec['name']: <{max_name}} : {spec['recipe-repo']} ({spec['tag']})")


def get_selected_specs(args, full_recipe_specs):
    """
    If the user gave a list of specific recipes to process,
    select them from the given recipe specs.

    Args:
        start_from (str): Name of the recipe from from full_recipe_specs to
          start from. If not '', then the recipe should be in full_recipe_specs.
        selected_recipes (list): List of recipe names to build
        full_recipe_specs (list): List of recipes, usually loaded from yaml

    Returns:
        list: list of recipes to build
    """
    available_recipe_names = [spec['name'] for spec in full_recipe_specs]
    if args.start_from != '':
        if args.start_from not in available_recipe_names:
            sys.exit(
                f"'start-from' parameter invalid: {args.start_from} not found in full_recipe_specs."
            )
        full_recipe_specs = full_recipe_specs[available_recipe_names.index(args.start_from)::]

    if not args.selected_recipes:
        return full_recipe_specs

    invalid_names = set(args.selected_recipes) - set(available_recipe_names)
    if invalid_names:
        sys.exit("Invalid selection: The following recipes are not listed"
                 f" in {args.recipe_specs_path}: {', '.join(invalid_names)}")

    # Remove non-selected recipes
    filtered_specs = list(
        filter(lambda spec: spec['name'] in args.selected_recipes, full_recipe_specs))
    filtered_names = [spec['name'] for spec in filtered_specs]
    if filtered_names != args.selected_recipes:
        print(
            f"WARNING: Your recipe list was not given in the same order as in {args.recipe_specs_path}.")
        print(
            f"         They will be processed in the following order: {', '.join(filtered_names)}")

    return filtered_specs


def build_and_upload_recipe(recipe_spec, shared_config, variant_config):
    """
    Given a recipe-spec dictionary, build and upload the recipe if
    it doesn't already exist on ilastik-forge.

    More specifically:
      1. Clone the recipe repo to our cache directory (if necessary)
      2. Check out the tag (with submodules, if any)
      3. Render the recipe's meta.yaml ('conda render')
      4. Query the 'ilastik-forge' channel for the exact package.
      5. If the package doesn't exist on ilastik-forge channel yet, build it and upload it.

    A recipe-spec is a dict with the following keys:
      - name -- The package name
      - recipe-repo -- A URL to the git repo that contains the package recipe.
      - recipe-subdir -- The name of the recipe directory within the git repo
      - tag -- Which tag/branch/commit of the recipe-repo to use.
      - environment (optional) -- Extra environment variables to define before building the recipe
      - conda-build-flags (optional) -- Extra arguments to pass to conda build for this package
      - build-on (optional) -- A list of operating systems on which the package should be built. Available are: osx, win, linux
    """
    # Extract spec fields
    package_name = recipe_spec['name']
    recipe_repo = recipe_spec['recipe-repo']
    tag = recipe_spec['tag']
    recipe_subdir = recipe_spec['recipe-subdir']
    conda_build_flags = recipe_spec.get('conda-build-flags', '')

    print("-------------------------------------------")
    print(f"Processing {package_name}")

    # check whether we need to build the package on this OS at all
    if 'build-on' in recipe_spec:
        platforms_to_build_on = recipe_spec['build-on']
        assert isinstance(platforms_to_build_on, list)
        assert(all(o in ['win', 'osx', 'linux']
                   for o in platforms_to_build_on))
    else:
        platforms_to_build_on = ['win', 'osx', 'linux']

    if PLATFORM_STR not in platforms_to_build_on:
        print(
            f"Not building {package_name} on platform {PLATFORM_STR}, only builds on {platforms_to_build_on}")
        return {}

    # configure build environment
    build_environment = dict(**os.environ)
    if 'environment' in recipe_spec:
        for key in recipe_spec['environment'].keys():
            recipe_spec['environment'][key] = str(
                recipe_spec['environment'][key])
        build_environment.update(recipe_spec['environment'])

    os.chdir(shared_config['repo-cache-dir'])
    repo_dir = checkout_recipe_repo(recipe_repo, tag)

    # All subsequent work takes place within the recipe repo
    os.chdir(repo_dir)

    # Render
    recipe_version, recipe_build_string = get_rendered_version(
        package_name, recipe_subdir, build_environment, shared_config, variant_config)
    print(
        f"Recipe version is: {package_name}-{recipe_version}-{recipe_build_string}")


    # Check our channel.  Did we already upload this version?
    package_info = {
        'pakage_name': package_name,
        'recipe_version': recipe_version,
        'recipe_build_string': recipe_build_string
    }
    if check_already_exists(package_name, recipe_version, recipe_build_string, shared_config):
        print(
            f"Found {package_name}-{recipe_version}-{recipe_build_string} on {shared_config['destination-channel']}, skipping build.")
        ret_dict = {'found': package_info}
    else:
        # Not on our channel.  Build and upload.
        build_recipe(package_name, recipe_subdir, conda_build_flags,
                     build_environment, shared_config, variant_config)
        upload_package(package_name, recipe_version,
                       recipe_build_string, shared_config)
        ret_dict = {'built': package_info}
    return ret_dict


def checkout_recipe_repo(recipe_repo, tag):
    """
    Checkout the given repository and tag.
    Clone it first if necessary, and update any submodules it has.
    """
    try:
        repo_name = splitext(basename(recipe_repo))[0]

        cwd = abspath(os.getcwd())
        if not exists(repo_name):
            # assuming url of the form github.com/remote-name/myrepo[.git]
            remote_name = recipe_repo.split('/')[-2]
            subprocess.check_call(
                f"git clone -o {remote_name} {recipe_repo}", shell=True)
            os.chdir(repo_name)
        else:
            # The repo is already cloned in the cache,
            # but which remote do we want to fetch from?
            os.chdir(repo_name)
            remote_output = subprocess.check_output(
                "git remote -v", shell=True).decode('utf-8').strip()
            remotes = {}
            for line in remote_output.split('\n'):
                name, url, role = line.split()
                remotes[url] = name

            if recipe_repo in remotes:
                remote_name = remotes[recipe_repo]
            else:
                # Repo existed locally, but was missing the desired remote.
                # Add it.
                remote_name = recipe_repo.split('/')[-2]
                subprocess.check_call(
                    f"git remote add {remote_name} {recipe_repo}", shell=True)

            subprocess.check_call(f"git fetch {remote_name}", shell=True)

        print(f"Checking out {tag} of {repo_name} into {cwd}...")
        subprocess.check_call(f"git checkout {tag}", shell=True)
        subprocess.check_call(
            f"git pull --ff-only {remote_name} {tag}", shell=True)
        subprocess.check_call(
            f"git submodule update --init --recursive", shell=True)
    except subprocess.CalledProcessError:
        raise RuntimeError(f"Failed to clone or update the repository: {recipe_repo}\n"
                           "Double-check the repo url, or delete your repo cache and try again.")

    print(f"Recipe checked out at tag: {tag}")
    print("Most recent commit:")
    subprocess.call("git log -n1", shell=True)
    os.chdir(cwd)

    return repo_name


def get_rendered_version(package_name, recipe_subdir, build_environment, shared_config, variant_config):
    """
    Use 'conda render' to process a recipe's meta.yaml (processes jinja templates and selectors).
    Returns the version and build string from the rendered file.

    Returns
        tuple: recipe_version, recipe_build_string
    """
    print(f"Rendering recipe in {recipe_subdir}...")
    temp_meta_file = tempfile.NamedTemporaryFile(delete=False)
    temp_meta_file.close()
    render_cmd = (f"conda render"
                  f" -m {variant_config}"
                  f" {recipe_subdir}"
                  f" {shared_config['source-channel-string']}"
                  f" --file {temp_meta_file.name}")
    print('\t' + render_cmd)
    rendered_meta_text = subprocess.check_output(
        render_cmd, env=build_environment, shell=True).decode()
    meta = yaml.load(open(temp_meta_file.name, 'r'))
    os.remove(temp_meta_file.name)

    if meta['package']['name'] != package_name:
        raise RuntimeError(
            f"Recipe for package '{package_name}' has unexpected name: '{meta['package']['name']}'")

    render_cmd += " --output"
    rendered_filename = subprocess.check_output(
        render_cmd, env=build_environment, shell=True).decode()
    build_string_with_hash = rendered_filename.split('-')[-1].split('.tar.bz2')[0]

    return meta['package']['version'], build_string_with_hash


def check_already_exists(package_name, recipe_version, recipe_build_string, shared_config):
    """
    Check if the given package already exists on anaconda.org in the
    ilastik-forge channel with the given version and build string.
    """
    print(f"Searching channel: {shared_config['destination-channel']}")
    search_cmd = f"conda search --json  --full-name --override-channels --channel={shared_config['destination-channel']} {package_name}"
    print('\t' + search_cmd)
    try:
        search_results_text = subprocess.check_output(
            search_cmd, shell=True).decode()
    except Exception:
        # In certain scenarios, the search can crash.
        # In such cases, the package wasn't there anyway, so return False
        return False

    search_results = json.loads(search_results_text)

    if package_name not in search_results:
        return False

    for result in search_results[package_name]:
        if result['build'] == recipe_build_string and result['version'] == recipe_version:
            print("Found package!")
            return True
    return False


def build_recipe(package_name, recipe_subdir, build_flags, build_environment, shared_config, variant_config):
    """
    Build the recipe.
    """
    print(f"Building {package_name}")
    build_cmd = (f"conda build {build_flags}"
                 f" -m {variant_config}"
                 f" {shared_config['source-channel-string']}"
                 f" {recipe_subdir}")
    print('\t' + build_cmd)
    try:
        subprocess.check_call(build_cmd, env=build_environment, shell=True)
    except subprocess.CalledProcessError as ex:
        sys.exit(f"Failed to build package: {package_name}", file=sys.stderr)


def upload_package(package_name, recipe_version, recipe_build_string, shared_config):
    """
    Upload the package to the ilastik-forge channel.
    """
    pkg_file_name = f"{package_name}-{recipe_version}-{recipe_build_string}.tar.bz2"

    pkg_file_path = BUILD_PKG_DIR / CONDA_PLATFORM / pkg_file_name
    if not os.path.exists(pkg_file_path):
        # Maybe it's a noarch package?
        pkg_file_path = BUILD_PKG_DIR / 'noarch' / pkg_file_name
    if not os.path.exists(pkg_file_path):
        raise RuntimeError(f"Can't find built package: {pkg_file_name}")

    upload_cmd = f"anaconda upload -u {shared_config['destination-channel']} {pkg_file_path}"
    print(f"Uploading {pkg_file_name}")
    print(upload_cmd)
    subprocess.check_call(upload_cmd, shell=True)


if __name__ == "__main__":
    #     import os
    #     from os.path import dirname
    #     os.chdir(dirname(__file__))
    #     sys.argv.append('recipe-specs.yaml')

    sys.exit(main())<|MERGE_RESOLUTION|>--- conflicted
+++ resolved
@@ -130,10 +130,7 @@
     script_path = os.path.abspath(os.path.split(__file__)[0])
     result_file = os.path.join(script_path, f"{start_time.strftime('%Y%m%d-%H%M%S')}_build_out.yaml")
     for spec in selected_recipe_specs:
-<<<<<<< HEAD
-        build_and_upload_recipe(spec, shared_config, pin_specs_path)
-=======
-        status = build_and_upload_recipe(spec, shared_config)
+        status = build_and_upload_recipe(spec, shared_config, pin_specs_path)
         for k, v in status.items():
             result[k].append(v)
         with open(result_file, 'w') as f:
@@ -144,7 +141,7 @@
     result['duration'] = str(end_time - start_time)
     with open(result_file, 'w') as f:
         yaml.dump(result, f, default_flow_style=False)
->>>>>>> a6dae206
+
 
     print("--------")
     print(f"DONE, Result written to {result_file}")
